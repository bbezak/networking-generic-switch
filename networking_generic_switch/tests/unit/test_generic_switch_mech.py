# Copyright 2016 Mirantis, Inc.
#
#    Licensed under the Apache License, Version 2.0 (the "License"); you may
#    not use this file except in compliance with the License. You may obtain
#    a copy of the License at
#
#         http://www.apache.org/licenses/LICENSE-2.0
#
#    Unless required by applicable law or agreed to in writing, software
#    distributed under the License is distributed on an "AS IS" BASIS, WITHOUT
#    WARRANTIES OR CONDITIONS OF ANY KIND, either express or implied. See the
#    License for the specific language governing permissions and limitations
#    under the License.


import unittest
from unittest import mock

from neutron.db import provisioning_blocks
from neutron.plugins.ml2 import driver_context
from neutron_lib.callbacks import resources
from neutron_lib.plugins import directory

from networking_generic_switch import exceptions
from networking_generic_switch import generic_switch_mech as gsm


@mock.patch('networking_generic_switch.config.get_devices',
            return_value={'foo': {'device_type': 'bar', 'spam': 'ham',
                                  'ip': 'ip'}})
class TestGenericSwitchDriver(unittest.TestCase):
    def setUp(self):
        super(TestGenericSwitchDriver, self).setUp()
        self.switch_mock = mock.Mock()
        self.switch_mock.config = {'device_type': 'bar', 'spam': 'ham',
                                   'ip': 'ip'}
        self.switch_mock._get_physical_networks.return_value = []
        patcher = mock.patch(
            'networking_generic_switch.devices.device_manager',
            return_value=self.switch_mock)
        patcher.start()
        self.addCleanup(patcher.stop)

    def test_create_network_postcommit(self, m_list):
        driver = gsm.GenericSwitchDriver()
        driver.initialize()
        mock_context = mock.create_autospec(driver_context.NetworkContext)
        mock_context.current = {'id': 22,
                                'provider:network_type': 'vlan',
                                'provider:segmentation_id': 22,
                                'provider:physical_network': 'physnet1'}

        driver.create_network_postcommit(mock_context)
        self.switch_mock.add_network.assert_called_once_with(22, 22)

    def test_create_network_postcommit_with_physnet(self, m_list):
        driver = gsm.GenericSwitchDriver()
        driver.initialize()
        mock_context = mock.create_autospec(driver_context.NetworkContext)
        mock_context.current = {'id': 22,
                                'provider:network_type': 'vlan',
                                'provider:segmentation_id': 22,
                                'provider:physical_network': 'physnet1'}
        self.switch_mock._get_physical_networks.return_value = ['physnet1']

        driver.create_network_postcommit(mock_context)
        self.switch_mock.add_network.assert_called_once_with(22, 22)

    def test_create_network_postcommit_with_multiple_physnets(self, m_list):
        driver = gsm.GenericSwitchDriver()
        driver.initialize()
        mock_context = mock.create_autospec(driver_context.NetworkContext)
        mock_context.current = {'id': 22,
                                'provider:network_type': 'vlan',
                                'provider:segmentation_id': 22,
                                'provider:physical_network': 'physnet1'}
        self.switch_mock._get_physical_networks.return_value = ['physnet1',
                                                                'physnet2']

        driver.create_network_postcommit(mock_context)
        self.switch_mock.add_network.assert_called_once_with(22, 22)
        self.assertEqual(self.switch_mock.add_network.call_count, 1)

    def test_create_network_postcommit_with_different_physnet(self, m_list):
        driver = gsm.GenericSwitchDriver()
        driver.initialize()
        mock_context = mock.create_autospec(driver_context.NetworkContext)
        mock_context.current = {'id': 22,
                                'provider:network_type': 'vlan',
                                'provider:segmentation_id': 22,
                                'provider:physical_network': 'physnet1'}
        self.switch_mock._get_physical_networks.return_value = ['physnet2']

        driver.create_network_postcommit(mock_context)
        self.assertFalse(self.switch_mock.add_network.called)

    @mock.patch('networking_generic_switch.generic_switch_mech.LOG')
    def test_create_network_postcommit_failure(self, m_log, m_list):
        driver = gsm.GenericSwitchDriver()
        driver.initialize()
        self.switch_mock.add_network.side_effect = ValueError('boom')
        mock_context = mock.create_autospec(driver_context.NetworkContext)
        mock_context.current = {'id': 22,
                                'provider:network_type': 'vlan',
                                'provider:segmentation_id': 22,
                                'provider:physical_network': 'physnet1'}

        self.assertRaisesRegex(ValueError, "boom",
                               driver.create_network_postcommit, mock_context)
        self.switch_mock.add_network.assert_called_once_with(22, 22)
        self.assertEqual(1, m_log.error.call_count)
        self.assertIn('Failed to create network', m_log.error.call_args[0][0])
        self.assertNotIn('has been added', m_log.info.call_args[0][0])

    @mock.patch('networking_generic_switch.generic_switch_mech.LOG')
    def test_create_network_postcommit_failure_multiple(self, m_log, m_list):
        m_list.return_value = {
            'foo': {'device_type': 'bar', 'spam': 'ham', 'ip': 'ip'},
            'bar': {'device_type': 'bar', 'spam': 'ham', 'ip': 'ip'},
        }
        driver = gsm.GenericSwitchDriver()
        driver.initialize()
        self.switch_mock.add_network.side_effect = ValueError('boom')
        mock_context = mock.create_autospec(driver_context.NetworkContext)
        mock_context.current = {'id': 22,
                                'provider:network_type': 'vlan',
                                'provider:segmentation_id': 22,
                                'provider:physical_network': 'physnet1'}

        self.assertRaisesRegex(ValueError, "boom",
                               driver.create_network_postcommit, mock_context)
        self.switch_mock.add_network.assert_called_once_with(22, 22)
        self.assertEqual(1, m_log.error.call_count)
        self.assertIn('Failed to create network', m_log.error.call_args[0][0])

    def test_delete_network_postcommit(self, m_list):
        driver = gsm.GenericSwitchDriver()
        driver.initialize()
        mock_context = mock.create_autospec(driver_context.NetworkContext)
        mock_context.current = {'id': 22,
                                'provider:network_type': 'vlan',
                                'provider:segmentation_id': 22,
                                'provider:physical_network': 'physnet1'}

        driver.delete_network_postcommit(mock_context)
        self.switch_mock.del_network.assert_called_once_with(22, 22)

    def test_delete_network_postcommit_with_physnet(self, m_list):
        driver = gsm.GenericSwitchDriver()
        driver.initialize()
        mock_context = mock.create_autospec(driver_context.NetworkContext)
        mock_context.current = {'id': 22,
                                'provider:network_type': 'vlan',
                                'provider:segmentation_id': 22,
                                'provider:physical_network': 'physnet1'}
        self.switch_mock._get_physical_networks.return_value = ['physnet1']

        driver.delete_network_postcommit(mock_context)
        self.switch_mock.del_network.assert_called_once_with(22, 22)

    def test_delete_network_postcommit_with_multiple_physnets(self, m_list):
        driver = gsm.GenericSwitchDriver()
        driver.initialize()
        mock_context = mock.create_autospec(driver_context.NetworkContext)
        mock_context.current = {'id': 22,
                                'provider:network_type': 'vlan',
                                'provider:segmentation_id': 22,
                                'provider:physical_network': 'physnet1'}
        self.switch_mock._get_physical_networks.return_value = ['physnet1',
                                                                'physnet2']

        driver.delete_network_postcommit(mock_context)
        self.switch_mock.del_network.assert_called_once_with(22, 22)
        self.assertEqual(self.switch_mock.del_network.call_count, 1)

    def test_delete_network_postcommit_with_different_physnet(self, m_list):
        driver = gsm.GenericSwitchDriver()
        driver.initialize()
        mock_context = mock.create_autospec(driver_context.NetworkContext)
        mock_context.current = {'id': 22,
                                'provider:network_type': 'vlan',
                                'provider:segmentation_id': 22,
                                'provider:physical_network': 'physnet1'}
        self.switch_mock._get_physical_networks.return_value = ['physnet2']

        driver.delete_network_postcommit(mock_context)
        self.assertFalse(self.switch_mock.del_network.called)

    @mock.patch('networking_generic_switch.generic_switch_mech.LOG')
    def test_delete_network_postcommit_failure(self, m_log, m_list):
        driver = gsm.GenericSwitchDriver()
        driver.initialize()
        self.switch_mock.del_network.side_effect = ValueError('boom')
        mock_context = mock.create_autospec(driver_context.NetworkContext)
        mock_context.current = {'id': 22,
                                'provider:network_type': 'vlan',
                                'provider:segmentation_id': 22,
                                'provider:physical_network': 'physnet1'}

        self.assertRaisesRegex(ValueError, "boom",
                               driver.delete_network_postcommit, mock_context)
        self.switch_mock.del_network.assert_called_once_with(22, 22)
        self.assertEqual(1, m_log.error.call_count)
        self.assertIn('Failed to delete network', m_log.error.call_args[0][0])
        self.assertNotIn('has been deleted', m_log.info.call_args[0][0])

    @mock.patch('networking_generic_switch.generic_switch_mech.LOG')
    def test_delete_network_postcommit_failure_multiple(self, m_log, m_list):
        m_list.return_value = {
            'foo': {'device_type': 'bar', 'spam': 'ham', 'ip': 'ip'},
            'bar': {'device_type': 'bar', 'spam': 'ham', 'ip': 'ip'},
        }
        driver = gsm.GenericSwitchDriver()
        driver.initialize()
        self.switch_mock.del_network.side_effect = ValueError('boom')
        mock_context = mock.create_autospec(driver_context.NetworkContext)
        mock_context.current = {'id': 22,
                                'provider:network_type': 'vlan',
                                'provider:segmentation_id': 22,
                                'provider:physical_network': 'physnet1'}

        self.assertRaisesRegex(ValueError, "boom",
                               driver.delete_network_postcommit, mock_context)
        self.switch_mock.del_network.assert_called_with(22, 22)
        self.assertEqual(2, self.switch_mock.del_network.call_count)
        self.assertEqual(2, m_log.error.call_count)
        self.assertIn('Failed to delete network', m_log.error.call_args[0][0])

    def test_delete_port_postcommit(self, m_list):
        driver = gsm.GenericSwitchDriver()
        driver.initialize()
        mock_context = mock.create_autospec(driver_context.PortContext)
        mock_context.current = {'binding:profile':
                                {'local_link_information':
                                    [
                                        {
                                            'switch_info': 'foo',
                                            'port_id': '2222'
                                        }
                                    ]
                                 },
                                'binding:vnic_type': 'baremetal',
                                'binding:vif_type': 'other',
                                'id': 'aaaa-bbbb-cccc'}
        mock_context.network = mock.Mock()
        mock_context.network.current = {'provider:segmentation_id': 123,
                                        'id': 'aaaa-bbbb-cccc'}
        mock_context.segments_to_bind = [mock_context.network.current]

        driver.delete_port_postcommit(mock_context)
        self.switch_mock.delete_port.assert_called_once_with(
            '2222', 123)

    def test_delete_portgroup_postcommit(self, m_list):
        driver = gsm.GenericSwitchDriver()
        driver.initialize()
        mock_context = mock.create_autospec(driver_context.PortContext)
        mock_context.current = {'binding:profile':
                                {'local_link_information':
                                    [
                                        {
                                            'switch_info': 'foo',
                                            'port_id': 2222
                                        },
                                        {
                                            'switch_info': 'foo',
                                            'port_id': 3333
                                        },
                                    ]
                                 },
                                'binding:vnic_type': 'baremetal',
                                'binding:vif_type': 'other',
                                'id': 'aaaa-bbbb-cccc'}
        mock_context.network = mock.Mock()
        mock_context.network.current = {'provider:segmentation_id': 123,
                                        'id': 'aaaa-bbbb-cccc'}
        mock_context.segments_to_bind = [mock_context.network.current]

        driver.delete_port_postcommit(mock_context)
        self.switch_mock.delete_port.assert_has_calls(
            [mock.call(2222, 123),
             mock.call(3333, 123)])

<<<<<<< HEAD
=======
    def test_delete_portgroup_postcommit_802_3ad(self, m_list):
        driver = gsm.GenericSwitchDriver()
        driver.initialize()
        mock_context = mock.create_autospec(driver_context.PortContext)
        mock_context.current = {'binding:profile':
                                {'local_link_information':
                                    [
                                        {
                                            'switch_info': 'foo',
                                            'port_id': 2222
                                        },
                                        {
                                            'switch_info': 'foo',
                                            'port_id': 3333
                                        },
                                    ],
                                 'local_group_information':
                                    {
                                        'bond_mode': '4'
                                    }
                                 },
                                'binding:vnic_type': 'baremetal',
                                'binding:vif_type': 'other',
                                'id': 'aaaa-bbbb-cccc'}
        mock_context.network = mock.Mock()
        mock_context.network.current = {'provider:segmentation_id': 123,
                                        'id': 'aaaa-bbbb-cccc'}
        mock_context.segments_to_bind = [mock_context.network.current]

        driver.delete_port_postcommit(mock_context)
        self.switch_mock.unplug_bond_from_network.assert_has_calls(
            [mock.call(2222, 123),
             mock.call(3333, 123)])

>>>>>>> 822a7929
    def test_delete_port_postcommit_failure(self, m_list):
        driver = gsm.GenericSwitchDriver()
        driver.initialize()
        mock_context = mock.create_autospec(driver_context.PortContext)
        self.switch_mock.delete_port.side_effect = (
            exceptions.GenericSwitchNetmikoMethodError(cmds='foo',
                                                       args='bar'))
        mock_context.current = {'binding:profile':
                                {'local_link_information':
                                    [
                                        {
                                            'switch_info': 'foo',
                                            'port_id': 2222
                                        }
                                    ]
                                 },
                                'binding:vnic_type': 'baremetal',
                                'binding:vif_type': 'other',
                                'id': 'aaaa-bbbb-cccc'}
        mock_context.network = mock.Mock()
        mock_context.network.current = {'provider:segmentation_id': 123,
                                        'id': 'aaaa-bbbb-cccc'}
        mock_context.segments_to_bind = [mock_context.network.current]

        self.assertRaises(exceptions.GenericSwitchNetmikoMethodError,
                          driver.delete_port_postcommit,
                          mock_context)

    def test_delete_port_potcommit_unknown_switch(self, m_list):
        driver = gsm.GenericSwitchDriver()
        driver.initialize()
        mock_context = mock.create_autospec(driver_context.PortContext)
        mock_context.current = {'binding:profile':
                                {'local_link_information':
                                    [
                                        {
                                            'switch_info': 'bar',
                                            'port_id': 2222
                                        }
                                    ]
                                 },
                                'binding:vnic_type': 'baremetal',
                                'binding:vif_type': 'other'}
        mock_context.segments_to_bind = [
            {
                'segmentation_id': None,
                'id': 123
            }
        ]
        self.assertIsNone(driver.delete_port_postcommit(mock_context))
        self.switch_mock.delete_port.assert_not_called()

    def test_delete_port_postcommit_no_segmentation_id(self, m_list):
        driver = gsm.GenericSwitchDriver()
        driver.initialize()
        mock_context = mock.create_autospec(driver_context.PortContext)
        mock_context.current = {'binding:profile':
                                {'local_link_information':
                                    [
                                        {
                                            'switch_info': 'foo',
                                            'port_id': '2222'
                                        }
                                    ]
                                 },
                                'binding:vnic_type': 'baremetal',
                                'binding:vif_type': 'other',
                                'id': 'aaaa-bbbb-cccc'}
        mock_context.network = mock.Mock()
        mock_context.network.current = {'provider:segmentation_id': None,
                                        'id': 'aaaa-bbbb-cccc'}
        mock_context.segments_to_bind = [mock_context.network.current]

        driver.delete_port_postcommit(mock_context)
        self.switch_mock.delete_port.assert_called_once_with(
            '2222', 1)

    @mock.patch.object(provisioning_blocks, 'provisioning_complete')
    def test_update_port_postcommit_not_bound(self, m_pc, m_list):
        driver = gsm.GenericSwitchDriver()
        driver.initialize()
        mock_context = mock.create_autospec(driver_context.PortContext)
        mock_context._plugin_context = mock.MagicMock()
        mock_context.current = {'binding:profile':
                                {'local_link_information':
                                    [
                                        {
                                            'switch_info': 'foo',
                                            'port_id': 2222
                                        }
                                    ]
                                 },
                                'binding:vnic_type': 'baremetal',
                                'id': '123',
                                'binding:vif_type': 'unbound'}
        mock_context.original = {'binding:profile': {},
                                 'binding:vnic_type': 'baremetal',
                                 'id': '123',
                                 'binding:vif_type': 'unbound'}
        driver.update_port_postcommit(mock_context)
        self.assertFalse(m_pc.called)

    @mock.patch.object(provisioning_blocks, 'provisioning_complete')
    def test_update_port_postcommit_not_baremetal(self, m_pc, m_list):
        driver = gsm.GenericSwitchDriver()
        driver.initialize()
        mock_context = mock.create_autospec(driver_context.PortContext)
        mock_context._plugin_context = mock.MagicMock()
        mock_context.current = {'binding:profile':
                                {'local_link_information':
                                    [
                                        {
                                            'switch_info': 'foo',
                                            'port_id': 2222
                                        }
                                    ]
                                 },
                                'binding:vnic_type': 'mcvtap',
                                'id': '123',
                                'binding:vif_type': 'other'}
        mock_context.original = {'binding:profile': {},
                                 'binding:vnic_type': 'mcvtap',
                                 'id': '123',
                                 'binding:vif_type': 'unbound'}
        driver.update_port_postcommit(mock_context)
        self.assertFalse(m_pc.called)

    @mock.patch.object(provisioning_blocks, 'provisioning_complete')
    def test_update_port_postcommit_no_llc(self, m_pc, m_list):
        driver = gsm.GenericSwitchDriver()
        driver.initialize()
        mock_context = mock.create_autospec(driver_context.PortContext)
        mock_context._plugin_context = mock.MagicMock()
        mock_context.current = {'binding:profile': {},
                                'binding:vnic_type': 'baremetal',
                                'id': '123',
                                'binding:vif_type': 'other'}
        mock_context.original = {'binding:profile': {},
                                 'binding:vnic_type': 'baremetal',
                                 'id': '123',
                                 'binding:vif_type': 'unbound'}
        driver.update_port_postcommit(mock_context)
        self.assertFalse(m_pc.called)

    @mock.patch.object(provisioning_blocks, 'provisioning_complete')
    def test_update_port_postcommit_not_managed_by_ngs(self, m_pc, m_list):
        driver = gsm.GenericSwitchDriver()
        driver.initialize()
        mock_context = mock.create_autospec(driver_context.PortContext)
        mock_context._plugin_context = mock.MagicMock()
        mock_context.current = {'binding:profile':
                                {'local_link_information':
                                    [
                                        {
                                            'switch_info': 'ughh',
                                            'port_id': 2222
                                        }
                                    ]
                                 },
                                'binding:vnic_type': 'baremetal',
                                'id': '123',
                                'binding:vif_type': 'other'}
        mock_context.original = {'binding:profile': {},
                                 'binding:vnic_type': 'baremetal',
                                 'id': '123',
                                 'binding:vif_type': 'unbound'}
        driver.update_port_postcommit(mock_context)
        self.assertFalse(m_pc.called)

    @mock.patch.object(provisioning_blocks, 'provisioning_complete')
    def test_update_port_postcommit_complete_provisioning(self, m_pc, m_list):
        driver = gsm.GenericSwitchDriver()
        driver.initialize()
        mock_context = mock.create_autospec(driver_context.PortContext)
        mock_context._plugin_context = mock.MagicMock()
        mock_context.current = {'binding:profile':
                                {'local_link_information':
                                    [
                                        {
                                            'switch_info': 'foo',
                                            'port_id': 2222
                                        }
                                    ]
                                 },
                                'binding:vnic_type': 'baremetal',
                                'id': '123',
                                'binding:vif_type': 'other'}
        mock_context.original = {'binding:profile': {},
                                 'binding:vnic_type': 'baremetal',
                                 'id': '123',
                                 'binding:vif_type': 'unbound'}
        driver.update_port_postcommit(mock_context)
        self.switch_mock.plug_port_to_network.assert_not_called()
        m_pc.assert_called_once_with(mock_context._plugin_context,
                                     mock_context.current['id'],
                                     resources.PORT,
                                     'GENERICSWITCH')

    @mock.patch.object(gsm.GenericSwitchDriver,
                       '_is_vlan_translation_required', return_value=False)
    @mock.patch.object(provisioning_blocks, 'provisioning_complete')
    def test_update_portgroup_postcommit_complete_provisioning(self,
                                                               m_pc,
                                                               m_list,
                                                               m_ivtr):
        driver = gsm.GenericSwitchDriver()
        driver.initialize()
        mock_context = mock.create_autospec(driver_context.PortContext)
        mock_context._plugin_context = mock.MagicMock()
        mock_context.current = {'binding:profile':
                                {'local_link_information':
                                    [
                                        {
                                            'switch_info': 'foo',
                                            'port_id': 2222
                                        },
                                        {
                                            'switch_info': 'foo',
                                            'port_id': 3333
                                        },
                                    ]
                                 },
                                'binding:vnic_type': 'baremetal',
                                'id': '123',
                                'binding:vif_type': 'other'}
        mock_context.original = {'binding:profile': {},
                                 'binding:vnic_type': 'baremetal',
                                 'id': '123',
                                 'binding:vif_type': 'unbound'}
        driver.update_port_postcommit(mock_context)
        self.switch_mock.plug_port_to_network.assert_not_called()
        m_pc.assert_has_calls([mock.call(mock_context._plugin_context,
                                         mock_context.current['id'],
                                         resources.PORT,
                                         'GENERICSWITCH')])

    @mock.patch.object(provisioning_blocks, 'provisioning_complete')
    def test_update_portgroup_postcommit_complete_provisioning(self,
                                                               m_pc,
                                                               m_list):
        driver = gsm.GenericSwitchDriver()
        driver.initialize()
        mock_context = mock.create_autospec(driver_context.PortContext)
        mock_context._plugin_context = mock.MagicMock()
        mock_context.current = {'binding:profile':
                                {'local_link_information':
                                    [
                                        {
                                            'switch_info': 'foo',
                                            'port_id': 2222
                                        },
                                        {
                                            'switch_info': 'foo',
                                            'port_id': 3333
                                        },
                                    ]
                                 },
                                'binding:vnic_type': 'baremetal',
                                'id': '123',
                                'binding:vif_type': 'other'}
        mock_context.original = {'binding:profile': {},
                                 'binding:vnic_type': 'baremetal',
                                 'id': '123',
                                 'binding:vif_type': 'unbound'}
        driver.update_port_postcommit(mock_context)
        self.switch_mock.plug_port_to_network.assert_not_called()
        m_pc.assert_has_calls([mock.call(mock_context._plugin_context,
                                         mock_context.current['id'],
                                         resources.PORT,
                                         'GENERICSWITCH')])

    @mock.patch.object(provisioning_blocks, 'provisioning_complete')
    def test_update_portgroup_postcommit_complete_provisioning_802_3ad(self,
                                                                       m_pc,
                                                                       m_list):
        driver = gsm.GenericSwitchDriver()
        driver.initialize()
        mock_context = mock.create_autospec(driver_context.PortContext)
        mock_context._plugin_context = mock.MagicMock()
        mock_context.current = {'binding:profile':
                                {'local_link_information':
                                    [
                                        {
                                            'switch_info': 'foo',
                                            'port_id': 2222
                                        },
                                        {
                                            'switch_info': 'foo',
                                            'port_id': 3333
                                        },
                                    ],
                                 'local_group_information':
                                    {
                                        'bond_mode': '802.3ad'
                                    }
                                 },
                                'binding:vnic_type': 'baremetal',
                                'id': '123',
                                'binding:vif_type': 'other'}
        mock_context.original = {'binding:profile': {},
                                 'binding:vnic_type': 'baremetal',
                                 'id': '123',
                                 'binding:vif_type': 'unbound'}
        driver.update_port_postcommit(mock_context)
        self.switch_mock.plug_bond_to_network.assert_not_called()
        m_pc.assert_has_calls([mock.call(mock_context._plugin_context,
                                         mock_context.current['id'],
                                         resources.PORT,
                                         'GENERICSWITCH')])

    @mock.patch.object(provisioning_blocks, 'provisioning_complete')
    def test_update_port_postcommit_unbind_not_bound(self, m_pc, m_list):
        driver = gsm.GenericSwitchDriver()
        driver.initialize()
        mock_context = mock.create_autospec(driver_context.PortContext)
        mock_context._plugin_context = mock.MagicMock()
        mock_context.current = {'binding:profile': {},
                                'binding:vnic_type': 'baremetal',
                                'id': '123',
                                'binding:vif_type': 'unbound'}
        mock_context.original = {'binding:profile': {},
                                 'binding:vnic_type': 'baremetal',
                                 'id': '123',
                                 'binding:vif_type': 'unbound'}

        driver.update_port_postcommit(mock_context)
        self.switch_mock.delete_port.assert_not_called()
        m_pc.assert_not_called()

    @mock.patch.object(provisioning_blocks, 'provisioning_complete')
    def test_update_port_postcommit_unbind_not_baremetal(self, m_pc, m_list):
        driver = gsm.GenericSwitchDriver()
        driver.initialize()
        mock_context = mock.create_autospec(driver_context.PortContext)
        mock_context._plugin_context = mock.MagicMock()
        mock_context.current = {'binding:profile': {},
                                'binding:vnic_type': 'mcvtap',
                                'id': '123',
                                'binding:vif_type': 'unbound'}
        mock_context.original = {'binding:profile':
                                 {'local_link_information':
                                     [
                                         {
                                             'switch_info': 'foo',
                                             'port_id': 2222
                                         }
                                     ]
                                  },
                                 'binding:vnic_type': 'mcvtap',
                                 'id': '123',
                                 'binding:vif_type': 'other'}

        driver.update_port_postcommit(mock_context)
        self.switch_mock.delete_port.assert_not_called()
        m_pc.assert_not_called()

    @mock.patch.object(provisioning_blocks, 'provisioning_complete')
    def test_update_port_postcommit_unbind_no_llc(self, m_pc, m_list):
        driver = gsm.GenericSwitchDriver()
        driver.initialize()
        mock_context = mock.create_autospec(driver_context.PortContext)
        mock_context._plugin_context = mock.MagicMock()
        mock_context.current = {'binding:profile': {},
                                'binding:vnic_type': 'baremetal',
                                'id': '123',
                                'binding:vif_type': 'unbound'}
        mock_context.original = {'binding:profile': {},
                                 'binding:vnic_type': 'baremetal',
                                 'id': '123',
                                 'binding:vif_type': 'other'}

        driver.update_port_postcommit(mock_context)
        self.switch_mock.delete_port.assert_not_called()
        m_pc.assert_not_called()

    @mock.patch.object(provisioning_blocks, 'provisioning_complete')
    def test_update_port_postcommit_unbind_not_managed_by_ngs(self, m_pc,
                                                              m_list):
        driver = gsm.GenericSwitchDriver()
        driver.initialize()
        mock_context = mock.create_autospec(driver_context.PortContext)
        mock_context._plugin_context = mock.MagicMock()
        mock_context.current = {'binding:profile': {},
                                'binding:vnic_type': 'baremetal',
                                'id': '123',
                                'binding:vif_type': 'unbound'}
        mock_context.original = {'binding:profile':
                                 {'local_link_information':
                                     [
                                         {
                                             'switch_info': 'ughh',
                                             'port_id': 2222
                                         }
                                     ]
                                  },
                                 'binding:vnic_type': 'baremetal',
                                 'id': '123',
                                 'binding:vif_type': 'other'}

        driver.update_port_postcommit(mock_context)
        self.switch_mock.delete_port.assert_not_called()
        m_pc.assert_not_called()

    @mock.patch.object(provisioning_blocks, 'provisioning_complete')
    def test_update_port_postcommit_unbind(self, m_pc, m_list):
        driver = gsm.GenericSwitchDriver()
        driver.initialize()
        mock_context = mock.create_autospec(driver_context.PortContext)
        mock_context._plugin_context = mock.MagicMock()
        mock_context.current = {'binding:profile': {},
                                'binding:vnic_type': 'baremetal',
                                'id': '123',
                                'binding:vif_type': 'unbound'}
        mock_context.original = {'binding:profile':
                                 {'local_link_information':
                                     [
                                         {
                                             'switch_info': 'foo',
                                             'port_id': 2222
                                         }
                                     ]
                                  },
                                 'binding:vnic_type': 'baremetal',
                                 'id': '123',
                                 'binding:vif_type': 'other'}
        mock_context.network = mock.Mock()
        mock_context.network.current = {'provider:segmentation_id': 123,
                                        'id': 'aaaa-bbbb-cccc'}
        mock_context.segments_to_bind = [mock_context.network.current]

        driver.update_port_postcommit(mock_context)
        self.switch_mock.delete_port.assert_called_once_with(2222, 123)
        m_pc.assert_not_called()

    @mock.patch.object(provisioning_blocks, 'provisioning_complete')
    def test_update_portgroup_postcommit_unbind(self, m_pc, m_list):
        driver = gsm.GenericSwitchDriver()
        driver.initialize()
        mock_context = mock.create_autospec(driver_context.PortContext)
        mock_context._plugin_context = mock.MagicMock()
        mock_context.current = {'binding:profile': {},
                                'binding:vnic_type': 'baremetal',
                                'id': '123',
                                'binding:vif_type': 'unbound'}
        mock_context.original = {'binding:profile':
                                 {'local_link_information':
                                     [
                                         {
                                             'switch_info': 'foo',
                                             'port_id': 2222
                                         },
                                         {
                                             'switch_info': 'foo',
                                             'port_id': 3333
                                         },
                                     ]
                                  },
                                 'binding:vnic_type': 'baremetal',
                                 'id': '123',
                                 'binding:vif_type': 'other'}
        mock_context.network = mock.Mock()
        mock_context.network.current = {'provider:segmentation_id': 123,
                                        'id': 'aaaa-bbbb-cccc'}
        mock_context.segments_to_bind = [mock_context.network.current]

        driver.update_port_postcommit(mock_context)
        self.switch_mock.delete_port.assert_has_calls(
            [mock.call(2222, 123),
             mock.call(3333, 123)])
        m_pc.assert_not_called()

    @mock.patch.object(provisioning_blocks, 'add_provisioning_component')
    def test_bind_port(self, m_apc, m_list):
        driver = gsm.GenericSwitchDriver()
        driver.initialize()
        mock_context = mock.create_autospec(driver_context.PortContext)
        mock_context._plugin_context = mock.MagicMock()
        mock_context.current = {'binding:profile':
                                {'local_link_information':
                                    [
                                        {
                                            'switch_info': 'foo',
                                            'port_id': 2222
                                        }
                                    ]
                                 },
                                'binding:vnic_type': 'baremetal',
                                'id': '123'}
        mock_context.network.current = {
            'provider:physical_network': 'physnet1'
        }
        mock_context.segments_to_bind = [
            {
                'segmentation_id': None,
                'id': 123
            }
        ]

        driver.bind_port(mock_context)
        self.switch_mock.plug_port_to_network.assert_called_once_with(
            2222, 1)
        mock_context.set_binding.assert_called_with(123, 'other', {})
        m_apc.assert_called_once_with(mock_context._plugin_context,
                                      mock_context.current['id'],
                                      resources.PORT,
                                      'GENERICSWITCH')

    @mock.patch.object(gsm.GenericSwitchDriver,
                       '_is_vlan_translation_required', return_value=False)
    @mock.patch.object(provisioning_blocks, 'add_provisioning_component')
    def test_bind_port_trunk(self, m_apc, m_list, m_vlan):
        driver = gsm.GenericSwitchDriver()
        driver.initialize()
        mock_context = mock.create_autospec(driver_context.PortContext)
        mock_context._plugin_context = mock.MagicMock()
        trunk_details = {'trunk_id': 'aaa-bbb-ccc-ddd',
                         'sub_ports': [{'segmentation_id': 130,
                                        'port_id': 'aaa-bbb-ccc-ddd',
                                        'segmentation_type': 'vlan',
                                        'mac_address': u'fa:16:3e:1c:c2:7e'}]}
        mock_context.network.current = {
            'provider:physical_network': 'physnet1'
        }
        mock_context.current = {'binding:profile':
                                {'local_link_information':
                                    [
                                        {
                                            'switch_info': 'foo',
                                            'port_id': '2222'
                                        }
                                    ]
                                 },
                                'binding:vnic_type': 'baremetal',
                                'id': 'aaaa-bbbb-cccc',
                                'trunk_details': trunk_details}
        mock_context.network = mock.Mock()
        mock_context.network.current = {
            'provider:segmentation_id': 123,
            'provider:physical_network': 'physnet1'
        }
        mock_context.segments_to_bind = [
            {
                'segmentation_id': 777,
                'id': 123
            }
        ]

        driver.bind_port(mock_context)
        self.switch_mock.plug_port_to_network_trunk.assert_called_once_with(
            '2222', 777, trunk_details, False)
        mock_context.set_binding.assert_called_with(123, 'other', {})
        m_apc.assert_called_once_with(mock_context._plugin_context,
                                      mock_context.current['id'],
                                      resources.PORT,
                                      'GENERICSWITCH')


    @mock.patch.object(provisioning_blocks, 'add_provisioning_component')
    def test_bind_portgroup(self, m_apc, m_list):
        driver = gsm.GenericSwitchDriver()
        driver.initialize()
        mock_context = mock.create_autospec(driver_context.PortContext)
        mock_context._plugin_context = mock.MagicMock()
        mock_context.current = {'binding:profile':
                                {'local_link_information':
                                    [
                                        {
                                            'switch_info': 'foo',
                                            'port_id': 2222
                                        },
                                        {
                                            'switch_info': 'foo',
                                            'port_id': 3333
                                        },
                                    ]
                                 },
                                'binding:vnic_type': 'baremetal',
                                'id': '123'}
        mock_context.network.current = {
            'provider:physical_network': 'physnet1'
        }
        mock_context.segments_to_bind = [
            {
                'segmentation_id': None,
                'id': 123
            }
        ]

        driver.bind_port(mock_context)
        self.switch_mock.plug_port_to_network.assert_has_calls(
            [mock.call(2222, 1),
             mock.call(3333, 1)]
        )
        mock_context.set_binding.assert_has_calls(
            [mock.call(123, 'other', {})]
        )
        m_apc.assert_has_calls([mock.call(mock_context._plugin_context,
                                          mock_context.current['id'],
                                          resources.PORT,
                                          'GENERICSWITCH')])

    @mock.patch.object(provisioning_blocks, 'add_provisioning_component')
    def test_bind_portgroup(self, m_apc, m_list):
        driver = gsm.GenericSwitchDriver()
        driver.initialize()
        mock_context = mock.create_autospec(driver_context.PortContext)
        mock_context._plugin_context = mock.MagicMock()
        mock_context.current = {'binding:profile':
                                {'local_link_information':
                                    [
                                        {
                                            'switch_info': 'foo',
                                            'port_id': 2222
                                        },
                                        {
                                            'switch_info': 'foo',
                                            'port_id': 3333
                                        },
                                    ]
                                 },
                                'binding:vnic_type': 'baremetal',
                                'id': '123'}
        mock_context.network.current = {
            'provider:physical_network': 'physnet1'
        }
        mock_context.segments_to_bind = [
            {
                'segmentation_id': None,
                'id': 123
            }
        ]

        driver.bind_port(mock_context)
        self.switch_mock.plug_port_to_network.assert_has_calls(
            [mock.call(2222, 1),
             mock.call(3333, 1)]
        )
        mock_context.set_binding.assert_has_calls(
            [mock.call(123, 'other', {})]
        )
        m_apc.assert_has_calls([mock.call(mock_context._plugin_context,
                                          mock_context.current['id'],
                                          resources.PORT,
                                          'GENERICSWITCH')])

    @mock.patch.object(provisioning_blocks, 'add_provisioning_component')
    def test_bind_portgroup_802_3ad(self, m_apc, m_list):
        driver = gsm.GenericSwitchDriver()
        driver.initialize()
        mock_context = mock.create_autospec(driver_context.PortContext)
        mock_context._plugin_context = mock.MagicMock()
        mock_context.current = {'binding:profile':
                                {'local_link_information':
                                    [
                                        {
                                            'switch_info': 'foo',
                                            'port_id': 2222
                                        },
                                        {
                                            'switch_info': 'foo',
                                            'port_id': 3333
                                        },
                                    ],
                                 'local_group_information':
                                    {
                                        'bond_mode': '802.3ad'
                                    }
                                 },
                                'binding:vnic_type': 'baremetal',
                                'id': '123'}
        mock_context.network.current = {
            'provider:physical_network': 'physnet1'
        }
        mock_context.segments_to_bind = [
            {
                'segmentation_id': None,
                'id': 123
            }
        ]

        driver.bind_port(mock_context)
        self.switch_mock.plug_bond_to_network.assert_has_calls(
            [mock.call(2222, 1),
             mock.call(3333, 1)]
        )
        mock_context.set_binding.assert_has_calls(
            [mock.call(123, 'other', {})]
        )
        m_apc.assert_has_calls([mock.call(mock_context._plugin_context,
                                          mock_context.current['id'],
                                          resources.PORT,
                                          'GENERICSWITCH')])

    @mock.patch.object(provisioning_blocks, 'add_provisioning_component')
    def test_bind_port_with_physnet(self, m_apc, m_list):
        driver = gsm.GenericSwitchDriver()
        driver.initialize()
        mock_context = mock.create_autospec(driver_context.PortContext)
        mock_context._plugin_context = mock.MagicMock()
        mock_context.current = {'binding:profile':
                                {'local_link_information':
                                    [
                                        {
                                            'switch_info': 'foo',
                                            'port_id': 2222
                                        }
                                    ]
                                 },
                                'binding:vnic_type': 'baremetal',
                                'id': '123'}
        mock_context.network.current = {
            'provider:physical_network': 'physnet1'
        }
        mock_context.segments_to_bind = [
            {
                'segmentation_id': None,
                'id': 123
            }
        ]
        self.switch_mock._get_physical_networks.return_value = ['physnet1']

        driver.bind_port(mock_context)
        self.switch_mock.plug_port_to_network.assert_called_once_with(
            2222, 1)
        mock_context.set_binding.assert_called_with(123, 'other', {})
        m_apc.assert_called_once_with(mock_context._plugin_context,
                                      mock_context.current['id'],
                                      resources.PORT,
                                      'GENERICSWITCH')

    @mock.patch.object(provisioning_blocks, 'add_provisioning_component')
    def test_bind_port_unknown_switch(self, m_apc, m_list):
        driver = gsm.GenericSwitchDriver()
        driver.initialize()
        mock_context = mock.create_autospec(driver_context.PortContext)
        mock_context._plugin_context = mock.MagicMock()
        mock_context.current = {'binding:profile':
                                {'local_link_information':
                                    [
                                        {
                                            'switch_info': 'bar',
                                            'port_id': 2222
                                        }
                                    ]
                                 },
                                'binding:vnic_type': 'baremetal',
                                'id': '123'}
        mock_context.network.current = {
            'provider:physical_network': 'physnet1'
        }
        mock_context.segments_to_bind = [
            {
                'segmentation_id': None,
                'id': 123
            }
        ]
        self.assertIsNone(driver.bind_port(mock_context))
        self.assertFalse(mock_context.set_binding.called)
        self.switch_mock.plug_port_to_network.assert_not_called()
        self.assertFalse(m_apc.called)

    @mock.patch.object(provisioning_blocks, 'add_provisioning_component')
    def test_bind_port_with_different_physnet(self, m_apc, m_list):
        driver = gsm.GenericSwitchDriver()
        driver.initialize()
        mock_context = mock.create_autospec(driver_context.PortContext)
        mock_context._plugin_context = mock.MagicMock()
        mock_context.current = {'binding:profile':
                                {'local_link_information':
                                    [
                                        {
                                            'switch_info': 'bar',
                                            'port_id': 2222
                                        }
                                    ]
                                 },
                                'binding:vnic_type': 'baremetal',
                                'id': '123'}
        mock_context.network.current = {
            'provider:physical_network': 'physnet1'
        }
        mock_context.segments_to_bind = [
            {
                'segmentation_id': None,
                'id': 123
            }
        ]
        self.switch_mock._get_physical_networks.return_value = ['physnet2']
        self.assertIsNone(driver.bind_port(mock_context))
        self.assertFalse(mock_context.set_binding.called)
        self.switch_mock.plug_port_to_network.assert_not_called()
        self.assertFalse(m_apc.called)

    def test_empty_methods(self, m_list):
        driver = gsm.GenericSwitchDriver()
        driver.initialize()
        mock_context = mock.create_autospec(driver_context.NetworkContext)
        mock_context.current = {'id': 22,
                                'provider:network_type': 'vlan',
                                'provider:segmentation_id': 22}

        driver.initialize()

        driver.create_network_precommit(mock_context)
        driver.update_network_precommit(mock_context)
        driver.update_network_postcommit(mock_context)
        driver.delete_network_precommit(mock_context)
        driver.create_subnet_precommit(mock_context)
        driver.create_subnet_postcommit(mock_context)
        driver.update_subnet_precommit(mock_context)
        driver.update_subnet_postcommit(mock_context)
        driver.delete_subnet_precommit(mock_context)
        driver.delete_subnet_postcommit(mock_context)
        driver.create_port_precommit(mock_context)
        driver.create_port_postcommit(mock_context)
        driver.update_port_precommit(mock_context)
        driver.delete_port_precommit(mock_context)


class TestGenericSwitchDriverStaticMethods(unittest.TestCase):

    def test__is_802_3ad_no_lgi(self):
        driver = gsm.GenericSwitchDriver()
        port = {'binding:profile': {}}
        self.assertFalse(driver._is_802_3ad(port))

    def test__is_802_3ad_no_bond_mode(self):
        driver = gsm.GenericSwitchDriver()
        port = {'binding:profile': {'local_group_information': {}}}
        self.assertFalse(driver._is_802_3ad(port))

    def test__is_802_3ad_wrong_bond_mode(self):
        driver = gsm.GenericSwitchDriver()
        port = {'binding:profile': {'local_group_information':
                {'bond_mode': 42}}}
        self.assertFalse(driver._is_802_3ad(port))

    def test__is_802_3ad_numeric(self):
        driver = gsm.GenericSwitchDriver()
        port = {'binding:profile': {'local_group_information':
                {'bond_mode': '4'}}}
        self.assertTrue(driver._is_802_3ad(port))

    def test__is_802_3ad_string(self):
        driver = gsm.GenericSwitchDriver()
        port = {'binding:profile': {'local_group_information':
                {'bond_mode': '802.3ad'}}}
        self.assertTrue(driver._is_802_3ad(port))<|MERGE_RESOLUTION|>--- conflicted
+++ resolved
@@ -281,8 +281,6 @@
             [mock.call(2222, 123),
              mock.call(3333, 123)])
 
-<<<<<<< HEAD
-=======
     def test_delete_portgroup_postcommit_802_3ad(self, m_list):
         driver = gsm.GenericSwitchDriver()
         driver.initialize()
@@ -317,7 +315,6 @@
             [mock.call(2222, 123),
              mock.call(3333, 123)])
 
->>>>>>> 822a7929
     def test_delete_port_postcommit_failure(self, m_list):
         driver = gsm.GenericSwitchDriver()
         driver.initialize()
